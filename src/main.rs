--- conflicted
+++ resolved
@@ -354,54 +354,13 @@
             }
             Event::RedrawRequested(_) => {
                 // TODO: move sprites, maybe scroll camera
-<<<<<<< HEAD
                 // if input.is_key_down(winit::event::VirtualKeyCode::Left) {
                 //     sprites[0].screen_region[0] -= 1.0;
                 // }
 
-                // if input.is_key_down(winit::event::VirtualKeyCode::Right) {
-                //     sprites[0].screen_region[0] += 1.0;
-                // }
-=======
-
                 // let mut step = 0;
 
-                if input.is_key_down(winit::event::VirtualKeyCode::Left) {
-                    sprites[0].screen_region[0] -= 2.0;
-
-                    if sprites[0].sheet_region[0] == (16.0/32.0) {
-                        sprites[0].sheet_region[0]= (0.0);
-                    }
-                    else if sprites[0].sheet_region[0] == (0.0) {
-                        sprites[0].sheet_region[0]= (16.0/32.0);
-                    }
-
-                }
-
-                if input.is_key_down(winit::event::VirtualKeyCode::Right) {
-                    sprites[0].screen_region[0] += 2.0;
->>>>>>> db4012e9
-
-                    if sprites[0].sheet_region[0] == (16.0/32.0) {
-                        sprites[0].sheet_region[0]= (0.0);
-                    }
-                    else if sprites[0].sheet_region[0] == (0.0) {
-                        sprites[0].sheet_region[0]= (16.0/32.0);
-                    }
-                    // if step==2 {
-                    //     if sprites[0].sheet_region[0] == (16.0/32.0) {
-                    //         sprites[0].sheet_region[0]= (0.0);
-                    //     }
-                    //     else if sprites[0].sheet_region[0] == (0.0) {
-                    //         sprites[0].sheet_region[0]= (16.0/32.0);
-                    //     }
-                    //     step=0;
-                    // }
-                    // else if (step==1) | (step==0) {
-                    //     step+=1;
-                    // }
-
-                }
+                
 
                 // Then send the data to the GPU!
                 queue.write_buffer(&buffer_camera, 0, bytemuck::bytes_of(&camera));
@@ -487,12 +446,44 @@
             Event::MainEventsCleared => {
 
                 if input.is_key_down(winit::event::VirtualKeyCode::Left) {
-                    sprites[0].screen_region[0] -= 1.0;
+                    sprites[0].screen_region[0] -= 2.0;
+
+                    if sprites[0].sheet_region[0] == (16.0/32.0) {
+                        sprites[0].sheet_region[0]= (0.0);
+                    }
+                    else if sprites[0].sheet_region[0] == (0.0) {
+                        sprites[0].sheet_region[0]= (16.0/32.0);
+                    }
                     window.request_redraw();
+
                 }
 
+                // if input.is_key_down(winit::event::VirtualKeyCode::Right) {
+                //     sprites[0].screen_region[0] += 1.0;
+                // }
+
+
                 if input.is_key_down(winit::event::VirtualKeyCode::Right) {
-                    sprites[0].screen_region[0] += 1.0;
+                    sprites[0].screen_region[0] += 2.0;
+
+                    if sprites[0].sheet_region[0] == (16.0/32.0) {
+                        sprites[0].sheet_region[0]= (0.0);
+                    }
+                    else if sprites[0].sheet_region[0] == (0.0) {
+                        sprites[0].sheet_region[0]= (16.0/32.0);
+                    }
+                    // if step==2 {
+                    //     if sprites[0].sheet_region[0] == (16.0/32.0) {
+                    //         sprites[0].sheet_region[0]= (0.0);
+                    //     }
+                    //     else if sprites[0].sheet_region[0] == (0.0) {
+                    //         sprites[0].sheet_region[0]= (16.0/32.0);
+                    //     }
+                    //     step=0;
+                    // }
+                    // else if (step==1) | (step==0) {
+                    //     step+=1;
+                    // }
                     window.request_redraw();
 
                 }
